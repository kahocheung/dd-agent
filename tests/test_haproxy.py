import unittest
from checks.net.haproxy import HAProxyEvents, HAProxyMetrics, get_data, process_data
import subprocess
import time
import urllib2
import tempfile
import os
import logging
logging.basicConfig()

MAX_WAIT = 150
HAPROXY_CFG = os.path.realpath(os.path.join(os.path.dirname(__file__), "haproxy.cfg"))
HAPROXY_OPEN_CFG = os.path.realpath(os.path.join(os.path.dirname(__file__), "haproxy-open.cfg"))

class HaproxyTestCase(unittest.TestCase):
    def _wait(self, url):
        loop = 0
        while True:
            try:
                STATS_URL = ";csv;norefresh"
                passman = urllib2.HTTPPasswordMgrWithDefaultRealm()
                passman.add_password(None, url, "datadog", "isdevops")
                authhandler = urllib2.HTTPBasicAuthHandler(passman)
                opener = urllib2.build_opener(authhandler)
                urllib2.install_opener(opener)
                url = "%s%s" % (url,STATS_URL)
                req = urllib2.Request(url)
                request = urllib2.urlopen(req)
                break
            except:
                time.sleep(0.5)
                loop+=1
                if loop >= MAX_WAIT:
                    break

    def setUp(self):
        "Don't do anything here since init changes depending on the test"

    def real_setup(self, config_fn):
        self.metrics_check = HAProxyMetrics(logging.getLogger())
        self.events_check = HAProxyEvents(logging.getLogger())

        self.process = None
        try:
            self.cfg = tempfile.NamedTemporaryFile()
            self.cfg.write(open(config_fn).read())
            self.cfg.flush()
            # Start haproxy
            self.process = subprocess.Popen(["haproxy","-f", self.cfg.name],
                        executable="haproxy",
                        stdout=subprocess.PIPE,
                        stderr=subprocess.PIPE)

            # Wait for it to really start
            self._wait("http://localhost:3834/stats")
        except:
            logging.getLogger().exception("Cannot instantiate haproxy")


    def tearDown(self):
        if self.process is not None:
            self.process.terminate()
        del self.cfg

    def testCheckEvents(self):
        self.real_setup(HAPROXY_CFG)
        agentConfig = {
            'haproxy_url': 'http://localhost:3834/stats', 
            'haproxy_user': 'datadog', 
            'haproxy_password':'isdevops',
            'version': '0.1',
<<<<<<< HEAD
            'api_key': 'toto'
=======
            'api_key': 'apikey_2'
>>>>>>> 7edb34e3
        }

        r = self.events_check.check(logging.getLogger(), agentConfig)

        try:
            data = get_data(agentConfig, logging.getLogger())

        except Exception,e:
            logging.getLogger().exception('Unable to get haproxy statistics %s' % e)
            assert(False)

        new_data = []

        for line in data:
            new_data.append(line.replace("OPEN", "DOWN"))

        process_data(self.events_check, agentConfig, new_data)

        self.assertTrue(len(self.events_check.events) == 1)


    def testCheckMetrics(self):
        # Metric check
        self.real_setup(HAPROXY_CFG)
        agentConfig = {
            'haproxy_url': 'http://localhost:3834/stats', 
            'haproxy_user': 'datadog', 
            'haproxy_password':'isdevops',
            'version': '0.1',
            'api_key': 'toto'
        }
        r = self.metrics_check.check(agentConfig)

        #We run it twice as we want to check counter metrics too
        r = self.metrics_check.check(agentConfig)
        self.assertTrue(type(r) == type([]))
        self.assertTrue(len(r) > 0)
        self.assertEquals(len([t for t in r if t[0] == "haproxy.backend.bytes.in_rate"]), 2, r)
        self.assertEquals(len([t for t in r if t[0] == "haproxy.frontend.session.current"]), 1, r)

    def testWrongConfig(self):
        # Same check, with wrong data
        self.real_setup(HAPROXY_CFG)
        agentConfig = {
            'haproxy_url': 'http://localhost:3834/stats',
            'haproxy_user': 'wrong', 
            'haproxy_password':'isdevops',
            'version': '0.1',
            'api_key': 'toto'
        }

        r = self.metrics_check.check(agentConfig)
        self.assertFalse(r)

    def testOpenConfig(self):
        # No passwords this time
        self.real_setup(HAPROXY_OPEN_CFG)
        agentConfig = {
            'haproxy_url': 'http://localhost:3834/stats',
            'version': '0.1',
            'api_key': 'toto'
        }

        # run the check twice to get rates
        self.metrics_check.check(agentConfig)
        r = self.metrics_check.check(agentConfig)
        self.assertTrue(type(r) == type([]))
        self.assertTrue(len(r) > 0)
        self.assertEquals(len([t for t in r if t[0] == "haproxy.backend.bytes.in_rate"]), 2, r)
        self.assertEquals(len([t for t in r if t[0] == "haproxy.frontend.session.current"]), 1, r)

if __name__ == "__main__":
    unittest.main()<|MERGE_RESOLUTION|>--- conflicted
+++ resolved
@@ -8,7 +8,7 @@
 import logging
 logging.basicConfig()
 
-MAX_WAIT = 150
+MAX_WAIT = 30
 HAPROXY_CFG = os.path.realpath(os.path.join(os.path.dirname(__file__), "haproxy.cfg"))
 HAPROXY_OPEN_CFG = os.path.realpath(os.path.join(os.path.dirname(__file__), "haproxy-open.cfg"))
 
@@ -46,7 +46,7 @@
             self.cfg.write(open(config_fn).read())
             self.cfg.flush()
             # Start haproxy
-            self.process = subprocess.Popen(["haproxy","-f", self.cfg.name],
+            self.process = subprocess.Popen(["haproxy","-d", "-f", self.cfg.name],
                         executable="haproxy",
                         stdout=subprocess.PIPE,
                         stderr=subprocess.PIPE)
@@ -69,11 +69,7 @@
             'haproxy_user': 'datadog', 
             'haproxy_password':'isdevops',
             'version': '0.1',
-<<<<<<< HEAD
-            'api_key': 'toto'
-=======
             'api_key': 'apikey_2'
->>>>>>> 7edb34e3
         }
 
         r = self.events_check.check(logging.getLogger(), agentConfig)
@@ -109,6 +105,7 @@
 
         #We run it twice as we want to check counter metrics too
         r = self.metrics_check.check(agentConfig)
+        self.assertTrue(r)
         self.assertTrue(type(r) == type([]))
         self.assertTrue(len(r) > 0)
         self.assertEquals(len([t for t in r if t[0] == "haproxy.backend.bytes.in_rate"]), 2, r)
@@ -140,6 +137,7 @@
         # run the check twice to get rates
         self.metrics_check.check(agentConfig)
         r = self.metrics_check.check(agentConfig)
+        self.assertTrue(r)
         self.assertTrue(type(r) == type([]))
         self.assertTrue(len(r) > 0)
         self.assertEquals(len([t for t in r if t[0] == "haproxy.backend.bytes.in_rate"]), 2, r)
