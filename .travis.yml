--- conflicted
+++ resolved
@@ -5,43 +5,42 @@
 services:
   - mysql
   - elasticsearch
+  - memcache
 before_script:
   - mysql -e "create user 'dog'@'localhost' identified by 'dog'"
 language: python
 python:
-  - "2.5"
   - "2.6"
   - "2.7"
+before_install:
+  - sudo apt-get update
+  - sudo apt-get install openjdk-6-jre-headless
+  - sudo apt-get install sysstat
+  - sudo apt-get install haproxy
+  - sudo apt-get install python-mysqldb
+  - sudo apt-get install tomcat6
+  - sudo apt-get install solr-tomcat
+  - sudo apt-get install nginx
+  - sudo apt-get install apache2
 install:
   - pip install -r requirements.txt --use-mirrors
   - pip install . --use-mirrors
-script: nosetests -A 'not windows' tests
 before_script:
-  - sudo apt-get install sysstat
-  - sudo apt-get install haproxy
-  - sudo apt-get install python-mysqldb
   - curl -L https://raw.github.com/DataDog/dd-agent/master/tests/haproxy.cfg > /tmp/haproxy.cfg
-  - curl -L http://mirror.sdunix.com/apache/tomcat/tomcat-6/v6.0.36/bin/apache-tomcat-6.0.36.tar.gz | tar -C /tmp -xzf - && mv /tmp/apache-tomcat-6.0.36 /tmp/apache-tomcat-6 && echo 'export CATALINA_OPTS="-Dcom.sun.management.jmxremote.port=8090 -Dcom.sun.management.jmxremote.authenticate=false -Dcom.sun.management.jmxremote.ssl=false" export CATALINA_OUT="/tmp/apache-tomcat-6/catalina.out"' > /tmp/apache-tomcat-6/bin/setenv.sh
-  - curl -L http://mirrors.ibiblio.org/apache/tomcat/tomcat-7/v7.0.34/bin/apache-tomcat-7.0.34.tar.gz | tar -C /tmp -xzf - && mv /tmp/apache-tomcat-7.0.34/ /tmp/apache-tomcat-7 && echo 'export CATALINA_OPTS="-Dcom.sun.management.jmxremote.port=8091 -Dcom.sun.management.jmxremote.authenticate=true -Dcom.sun.management.jmxremote.password.file=/tmp/apache-tomcat-7/conf/jmxremote.password -Dcom.sun.management.jmxremote.access.file=/tmp/apache-tomcat-7/conf/jmxremote.access -Dcom.sun.management.jmxremote.ssl=false" export CATALINA_OUT="/tmp/apache-tomcat-7/catalina.out"' > /tmp/apache-tomcat-7/bin/setenv.sh && echo 'monitorRole readonly' > /tmp/apache-tomcat-7/conf/jmxremote.access && echo 'monitorRole tomcat' > /tmp/apache-tomcat-7/conf/jmxremote.password && chmod 400 /tmp/apache-tomcat-7/conf/jmxremote.password
-<<<<<<< HEAD
-  - curl -L https://raw.github.com/DataDog/dd-agent/master/tests/tomcat_cfg.xml > /tmp/apache-tomcat-6/conf/server.xml
-=======
-  - curl -L https://raw.github.com/DataDog/dd-agent/jmx_multiple_checks/tests/tomcat_cfg.xml > /tmp/apache-tomcat-6/conf/server.xml
->>>>>>> 280d0a23
-  - curl -L http://mirror.cc.columbia.edu/pub/software/apache/lucene/solr/3.6.1/apache-solr-3.6.1.tgz > /tmp/solr.tgz && tar -C /tmp -xzf /tmp/solr.tgz && mv /tmp/apache-solr-3.6.1 /tmp/apache-solr-3 && echo 'monitorRole readonly' > /tmp/apache-solr-3/example/jmxremote.access && echo 'monitorRole solr' > /tmp/apache-solr-3/example/jmxremote.password && chmod 400 /tmp/apache-solr-3/example/jmxremote.password
-  - sudo apt-get install nginx
-  - curl -L https://raw.github.com/DataDog/dd-agent/master/tests/nginx.conf > /tmp/default.conf
-  - sudo cp /tmp/default.conf /etc/nginx/conf.d/default.conf
-  - sudo /etc/init.d/nginx restart
-  - sudo apt-get install apache2
+  - sudo service haproxy restart
+  - sudo bash -c "curl -L https://raw.github.com/DataDog/dd-agent/master/tests/tomcat_cfg.xml > /etc/tomcat6/server.xml"
+  - sudo bash -c "curl -L https://raw.github.com/DataDog/dd-agent/master/tests/tomcat6 >> /etc/default/tomcat6"
+  - sudo service nginx stop
+  - sudo bash -c "curl -L https://raw.github.com/DataDog/dd-agent/master/tests/nginx.conf > /etc/nginx/conf.d/default.conf"
+  - sudo service apache2 stop
   - sudo bash -c "curl -L https://raw.github.com/DataDog/dd-agent/master/tests/apache/ports.conf > /etc/apache2/ports.conf"
   - sudo bash -c "curl -L https://raw.github.com/DataDog/dd-agent/master/tests/apache/apache.conf > /etc/apache2/apache.conf"
-  - sudo /etc/init.d/apache2 restart
-  - sudo apt-get remove memcached
-  - sudo apt-get install memcached
-  - sudo apt-get install couchdb -y
-  - sudo /etc/init.d/couchdb start
   - sudo mkdir -p /etc/dd-agent/
+  - sudo install -d -o "$(id -u)" /var/log/datadog
   - sudo bash -c "curl -L https://raw.github.com/DataDog/dd-agent/master/datadog.conf.example > /etc/dd-agent/datadog.conf"
+  - sudo service apache2 start
+  - sudo service nginx start
+  - sudo service tomcat6 restart
 env:
-  - DB=redis+  - DB=redis
+script: nosetests -A 'not windows' tests