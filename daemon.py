'''
    ***
    Modified generic daemon class
    ***
    
    Author:     http://www.jejik.com/articles/2007/02/a_simple_unix_linux_daemon_in_python/
                www.boxedice.com
    
    License:    http://creativecommons.org/licenses/by-sa/3.0/
    
    Changes:    23rd Jan 2009 (David Mytton <david@boxedice.com>)
                - Replaced hard coded '/dev/null in __init__ with os.devnull
                - Added OS check to conditionally remove code that doesn't work on OS X
                - Added output to console on completion
                - Tidied up formatting 
                11th Mar 2009 (David Mytton <david@boxedice.com>)
                - Fixed problem with daemon exiting on Python 2.4 (before SystemExit was part of the Exception base)
                13th Aug 2010 (David Mytton <david@boxedice.com>
                - Fixed unhandled exception if PID file is empty
'''

# Core modules
import atexit
import os
import sys
import time
import logging

from util import AgentSupervisor

class Daemon:
    """
    A generic daemon class.
    
    Usage: subclass the Daemon class and override the run() method
    """
    def __init__(self, pidfile, stdin=os.devnull, stdout=os.devnull, stderr=os.devnull):
        self.stdin = stdin
        self.stdout = stdout
        self.stderr = stderr
        self.pidfile = pidfile
    
    def daemonize(self):
        """
        Do the UNIX double-fork magic, see Stevens' "Advanced 
        Programming in the UNIX Environment" for details (ISBN 0201563177)
        http://www.erlenstar.demon.co.uk/unix/faq_2.html#SEC16
        """
        try: 
            pid = os.fork() 
            if pid > 0:
                # Exit first parent
                sys.exit(0) 
        except OSError, e: 
            msg = "fork #1 failed: %d (%s)" % (e.errno, e.strerror)
            logging.error(msg)
            sys.stderr.write(msg + "\n")
            sys.exit(1)
       
        logging.debug("Fork 1 ok") 

        # Decouple from parent environment
        os.chdir("/") 
        os.setsid() 
<<<<<<< HEAD
        os.umask(0) 

        if self.autorestart:
            # Set-up the supervisor callbacks and put a fork in it.
            logging.info('Running Agent with auto-restart ON')
            def parent_func():
                self.start_event = False
            AgentSupervisor.start(parent_func)
        else:
            # Do second fork
            try:
                pid = os.fork()
                if pid > 0:
                    # Exit from second parent
                    sys.exit(0)
            except OSError, e:
                msg = "fork #2 failed: %d (%s)" % (e.errno, e.strerror)
                logging.error(msg)
                sys.stderr.write(msg + "\n")
                sys.exit(1)
=======
    
        # Do second fork
        try: 
            pid = os.fork() 
            if pid > 0:
                # Exit from second parent
                sys.exit(0) 
        except OSError, e: 
            msg = "fork #2 failed: %d (%s)" % (e.errno, e.strerror)
            logging.error(msg)
            sys.stderr.write(msg + "\n")
            sys.exit(1) 
>>>>>>> 268131bc

        if sys.platform != 'darwin': # This block breaks on OS X
            # Redirect standard file descriptors
            sys.stdout.flush()
            sys.stderr.flush()
            si = file(self.stdin, 'r')
            so = file(self.stdout, 'a+')
            se = file(self.stderr, 'a+', 0)
            os.dup2(si.fileno(), sys.stdin.fileno())
            os.dup2(so.fileno(), sys.stdout.fileno())
            os.dup2(se.fileno(), sys.stderr.fileno())
        
        logging.info("Started")
    
        # Write pidfile
        atexit.register(self.delpid) # Make sure pid file is removed if we quit
        pid = str(os.getpid())
        try:
            file(self.pidfile,'w+').write("%s\n" % pid)
        except Exception, e:
            msg = "Unable to write pidfile: %s" % self.pidfile
            logging.exception(msg)
            sys.stderr.write(msg + "\n")
            sys.exit(1)

    def delpid(self):
        try:
            os.remove(self.pidfile)
        except OSError:
            pass

    def start(self):
        """
        Start the daemon
        """
        
        logging.info("Starting...")
        # Check for a pidfile to see if the daemon already runs
        try:
            pf = file(self.pidfile,'r')
            pid = int(pf.read().strip())
            pf.close()
        except IOError:
            pid = None
        except SystemExit:
            pid = None
    
        if pid:
            message = "pidfile %s already exists. Is it already running?\n"
            logging.error(message % self.pidfile)
            sys.stderr.write(message % self.pidfile)
            sys.exit(1)

        # Start the daemon
        logging.info("Pidfile: %s" % self.pidfile)
        self.daemonize()        
        logging.debug("Calling run method")
        self.run()

    def stop(self):
        """
        Stop the daemon
        """

        from signal import SIGTERM

        logging.info("Stopping...") 
        # Get the pid from the pidfile
        try:
            pf = file(self.pidfile,'r')
            pid = int(pf.read().strip())
            pf.close()
        except IOError:
            pid = None
        except ValueError:
            pid = None

        # Clear the pid file
        if os.path.exists(self.pidfile):
            os.remove(self.pidfile)

        if pid > 1:
            # Try killing the daemon process    
            try:
                while 1:
                    os.kill(pid, SIGTERM)
                    time.sleep(0.1)
            except OSError, err:
                if str(err).find("No such process") <= 0:
                    logging.exception("Cannot kill agent daemon at pid %s" % pid)
                    sys.stderr.write(str(err) + "\n")
        else:
            message = "Pidfile %s does not exist. Not running?\n" % self.pidfile
            logging.info(message)
            sys.stderr.write(message)
            
            # Just to be sure. A ValueError might occur if the PID file is empty but does actually exist
            if os.path.exists(self.pidfile):
                os.remove(self.pidfile)
            
            return # Not an error in a restart

        
        logging.info("Stopped")

    def restart(self):
        "Restart the daemon"
        self.stop()     
        self.start()

    def run(self):
        """
        You should override this method when you subclass Daemon. It will be called after the process has been
        daemonized by start() or restart().
        """
<|MERGE_RESOLUTION|>--- conflicted
+++ resolved
@@ -62,8 +62,6 @@
         # Decouple from parent environment
         os.chdir("/") 
         os.setsid() 
-<<<<<<< HEAD
-        os.umask(0) 
 
         if self.autorestart:
             # Set-up the supervisor callbacks and put a fork in it.
@@ -83,20 +81,6 @@
                 logging.error(msg)
                 sys.stderr.write(msg + "\n")
                 sys.exit(1)
-=======
-    
-        # Do second fork
-        try: 
-            pid = os.fork() 
-            if pid > 0:
-                # Exit from second parent
-                sys.exit(0) 
-        except OSError, e: 
-            msg = "fork #2 failed: %d (%s)" % (e.errno, e.strerror)
-            logging.error(msg)
-            sys.stderr.write(msg + "\n")
-            sys.exit(1) 
->>>>>>> 268131bc
 
         if sys.platform != 'darwin': # This block breaks on OS X
             # Redirect standard file descriptors
